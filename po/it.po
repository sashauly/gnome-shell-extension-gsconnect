# SOME DESCRIPTIVE TITLE.
# Copyright (C) YEAR THE PACKAGE'S COPYRIGHT HOLDER
# This file is distributed under the same license as the org.gnome.Shell.Extensions.GSConnect package.
# FIRST AUTHOR <EMAIL@ADDRESS>, YEAR.
#
msgid ""
msgstr ""
"Project-Id-Version: org.gnome.Shell.Extensions.GSConnect\n"
"Report-Msgid-Bugs-To: \n"
"POT-Creation-Date: 2018-11-19 11:14-0800\n"
<<<<<<< HEAD
"PO-Revision-Date: 2018-11-20 14:27+0100\n"
=======
"PO-Revision-Date: 2018-11-05 08:49+0100\n"
"Last-Translator: Jimmy Scionti <jimmy.scionti@gmail.com>\n"
>>>>>>> ced339fc
"Language-Team: \n"
"Language: it\n"
"MIME-Version: 1.0\n"
"Content-Type: text/plain; charset=UTF-8\n"
"Content-Transfer-Encoding: 8bit\n"
"Plural-Forms: nplurals=2; plural=(n != 1);\n"
"X-Generator: Poedit 2.0.6\n"

#: data/conversation.ui:71 data/conversation.ui:79
msgid "Type a message"
msgstr "Digita un messaggio"

#: data/contacts.ui:51 data/contacts.ui:52
msgid "Type a phone number or name"
msgstr "Digita un numero di telefono o un nome"

#: data/device.ui:68 src/service/plugins/battery.js:12
msgid "Battery"
msgstr "Batteria"

#: data/device.ui:116
msgid "Clipboard Sync"
msgstr "Sincronizzazione Appunti"

#: data/device.ui:172
msgid "Media Players"
msgstr "Riproduzione Media"

#: data/device.ui:220
msgid "Mouse & Keyboard"
msgstr "Mouse e Tastiera"

#: data/device.ui:268
msgid "Volume Control"
msgstr "Controllo Volume"

#: data/device.ui:308 data/device.ui:1406
msgid "Sharing"
msgstr "Condivisione"

#: data/device.ui:337 data/device.ui:534 data/device.ui:1449
#: src/service/plugins/runcommand.js:18 src/service/plugins/runcommand.js:169
msgid "Commands"
msgstr "Comandi"

#: data/device.ui:385
msgid "Name"
msgstr "Nome"

#: data/device.ui:401 data/device.ui:402
msgid "Choose an executable"
msgstr "Seleziona un eseguibile"

#: data/device.ui:403
msgid "Command Line"
msgstr "Linea di Comando"

#: data/device.ui:597
msgid "Share Notifications"
msgstr "Condividi Notifiche"

#: data/device.ui:636
msgid "Applications"
msgstr "Applicazioni"

#: data/device.ui:675 data/device.ui:1492
#: src/service/plugins/notification.js:12
msgid "Notifications"
msgstr "Notifiche"

#: data/device.ui:705
msgid "Incoming Calls"
msgstr "Chiamate in entrata"

#: data/device.ui:755 data/device.ui:900
msgid "Volume"
msgstr "Volume"

#: data/device.ui:813 data/device.ui:958
msgid "Pause Media"
msgstr "Metti in pausa il media"

#: data/device.ui:852
msgid "Ongoing Calls"
msgstr "Chiamate in uscita"

#: data/device.ui:1007
msgid "Mute Microphone"
msgstr "Silenzia Microfono"

#: data/device.ui:1047 data/device.ui:1535 src/service/plugins/telephony.js:12
msgid "Telephony"
msgstr "Telefonia"

#: data/device.ui:1082
msgid "Action Shortcuts"
msgstr "Scorciatoie Azioni"

#: data/device.ui:1094 data/device.ui:1157
msgid "Reset All…"
msgstr "Ripristina Tutto…"

#: data/device.ui:1145
msgid "Command Shortcuts"
msgstr "Scorciatoie Comandi"

#: data/device.ui:1203
msgid "Shortcuts"
msgstr "Scorciatoie"

#: data/device.ui:1234
msgid "Plugins"
msgstr "Plugin"

#: data/device.ui:1295
msgid "Delete"
msgstr "Elimina"

#: data/device.ui:1320
msgid "Delete this device"
msgstr "Elimina questo dispositivo"

#: data/device.ui:1335
msgid "Unpair and remove all settings and files"
msgstr "Disaccoppia e rimuovi impostazioni e file"

#: data/device.ui:1365 data/device.ui:1621
msgid "Advanced"
msgstr "Avanzate"

#: data/device.ui:1578
msgid "Keyboard Shortcuts"
msgstr "Scorciatoie da Tastiera"

#. TRANSLATORS: Open a dialog to connect to an IP or Bluez device
#: data/menus.ui:7 src/service/ui/service.js:115
msgid "Connect to…"
msgstr "Connetti a…"

#: data/menus.ui:13 data/settings.ui:881
msgid "Help"
msgstr "Aiuto"

#. TRANSLATORS: Open the developer's dialog
#: data/menus.ui:19
msgid "Debugger"
msgstr "Debug"

#: data/menus.ui:23
msgid "About"
msgstr "Informazioni"

#. TRANSLATORS: Change the connection type to Bluetooth
#: data/menus.ui:34
<<<<<<< HEAD
=======
#, fuzzy
>>>>>>> ced339fc
msgid "Switch to Bluetooth"
msgstr "Collega Bluetooth"

#. TRANSLATORS: Change the connection type to TCP/IP
#: data/menus.ui:41
msgid "Switch to LAN"
<<<<<<< HEAD
msgstr "Collega LAN"
=======
msgstr ""
>>>>>>> ced339fc

#. TRANSLATORS: View the TLS Certificate fingerprint
#: data/menus.ui:48 src/service/ui/settings.js:612
msgid "Encryption Info"
<<<<<<< HEAD
msgstr "Informazioni di Criptazione"
=======
msgstr ""
>>>>>>> ced339fc

#. TRANSLATORS: Send a pair request to the device
#: data/menus.ui:53 src/service/device.js:425
msgid "Pair"
msgstr "Accoppia"

#. TRANSLATORS: Unpair the device and notify it
#: data/menus.ui:59 src/service/device.js:433
msgid "Unpair"
msgstr "Disaccoppia"

#. TRANSLATORS: Send clipboard content to device
#: data/menus.ui:71
msgid "To Device"
msgstr "Al Dispositivo"

#. TRANSLATORS: Receive clipboard content from the device
#: data/menus.ui:77
msgid "From Device"
msgstr "Dal Dispositivo"

#. TRANSLATORS: Don't change the system volume
#: data/menus.ui:89 data/menus.ui:115
msgid "Nothing"
msgstr "Niente"

#. TRANSLATORS: Lower the system volume
#: data/menus.ui:96 data/menus.ui:122
msgid "Lower"
msgstr "Riduci"

#. TRANSLATORS: Mute the system volume
#. TRANSLATORS: Silence the phone ringer
#: data/menus.ui:103 data/menus.ui:129 src/service/plugins/telephony.js:176
msgid "Mute"
msgstr "Silenzia"

#: data/messaging.ui:12 src/service/plugins/sms.js:25
#: src/service/ui/messaging.js:871
msgid "Messaging"
msgstr "Messaggistica"

#: data/messaging.ui:110
<<<<<<< HEAD
msgid "Select a conversation"
msgstr "Seleziona una conversazione"
=======
#, fuzzy
msgid "Select a conversation"
msgstr "Aggiungi persone per iniziare una conversazione"
>>>>>>> ced339fc

#: data/messaging.ui:188
msgid "Device is disconnected"
msgstr "Il dispositivo è disconnesso"

#: data/settings.ui:333
msgid "Appearance"
msgstr "Aspetto"

#: data/settings.ui:383
msgid "Display Mode"
msgstr "Modalità di visualizzazione"

#: data/settings.ui:425
msgid "Service"
msgstr "Servizio"

#: data/settings.ui:475
msgid "Discoverable"
msgstr "Individuabile"

#: data/settings.ui:528
msgid "Restart Service"
msgstr "Riavvia Servizio"

#: data/settings.ui:581 data/settings.ui:1015 src/service/device.js:417
msgid "Settings"
msgstr "Impostazioni"

#: data/settings.ui:639
msgid "Remote Filesystems"
msgstr "Filesystem Remoto"

#: data/settings.ui:675
msgid "Sound Effects"
msgstr "Effetti Sonori"

#: data/settings.ui:712
msgid "Extended Keyboard Support"
msgstr "Supporto Tastiera Esteso"

#: data/settings.ui:749
msgid "Desktop Contacts"
msgstr "Contatti Desktop"

#: data/settings.ui:786
msgid "Files Integration"
msgstr "Integrazione File"

#: data/settings.ui:813
msgid "Additional Features"
msgstr "Funzionalità Aggiuntive"

#: data/settings.ui:903
msgid "Browser Add-Ons"
msgstr "Estensioni Browser"

#: data/settings.ui:921
msgid "KDE Connect"
msgstr "KDE Connect"

#: data/settings.ui:956 data/settings.ui:1058
msgid "Other"
msgstr "Altro"

#. TRANSLATORS: No devices are known or available
#: data/settings.ui:1106 webextension/gettext.js:35
msgid "No Device Found"
msgstr "Dispositivo non trovato"

#: data/settings.ui:1142
msgid "Refresh"
msgstr "Aggiorna"

#. Service Menu
#: src/extension.js:79 src/extension.js:259
msgid "Mobile Devices"
msgstr "Dispositivi Mobili"

#: src/extension.js:105
msgid "Mobile Settings"
msgstr "Impostazioni Mobile"

#. TRANSLATORS: Extension name
#: src/extension.js:196 src/extension.js:311 src/service/daemon.js:95
#: src/service/daemon.js:413 webextension/gettext.js:27
msgid "GSConnect"
msgstr "GSConnect"

#. TRANSLATORS: %d is the number of devices connected
#: src/extension.js:257
<<<<<<< HEAD
=======
#, javascript-format
>>>>>>> ced339fc
msgid "%d Connected"
msgid_plural "%d Connected"
msgstr[0] "%d% Connesso"
msgstr[1] "%d% Connessi"

#. TRANSLATORS: Top-level context menu item for GSConnect
#: src/nautilus-gsconnect.py:112 webextension/gettext.js:31
msgid "Send To Mobile Device"
msgstr "Invia al Dispositivo Mobile"

#: src/service/daemon.js:406
msgid "A complete KDE Connect implementation for GNOME"
msgstr "Un'implementazione completa di KDE Connect per GNOME"

#. TRANSLATORS: eg. 'Translator Name <your.email@domain.com>'
#: src/service/daemon.js:415
msgid "translator-credits"
msgstr "crediti-traduttore"

#: src/service/daemon.js:437
msgid "Report"
msgstr "Report"

#: src/service/daemon.js:567
msgid "Authentication Failure"
msgstr "Autenticazione Fallita"

#: src/service/daemon.js:576
msgid "Network Error"
msgstr "Errore di Rete"

#: src/service/daemon.js:577 src/service/daemon.js:587
msgid "Click for help troubleshooting"
msgstr "Click per la risoluzione del problema"

#: src/service/daemon.js:586
msgid "PulseAudio Error"
msgstr "Errore PulseAudio"

#: src/service/daemon.js:596
msgid "Discovery Disabled"
msgstr "Ricerca Disattiva"

#: src/service/daemon.js:597
msgid ""
"Discovery has been disabled due to the number of devices on this network."
msgstr ""
"La ricerca è stata disattivata a causa dell'elevato numero di dispositivi "
"nella rete."

#: src/service/daemon.js:599 src/service/daemon.js:609
msgid "Click to open preferences"
msgstr "Click per aprire le preferenze"

#: src/service/daemon.js:608
msgid "Additional Software Required"
msgstr "Software addizionale richiesto"

#: src/service/daemon.js:617
#, javascript-format
msgid "%s Plugin Failed To Load"
msgstr "Fallito caricamento del plugin %s"

#: src/service/daemon.js:618 src/service/daemon.js:635
msgid "Click for more information"
msgstr "Click per altre informazioni"

#: src/service/daemon.js:633
msgid "Wayland Not Supported"
msgstr "Wayland Non Supportato"

#: src/service/daemon.js:634
msgid "Remote input not supported on Wayland"
msgstr "Input remoto non supportato su Wayland"

#. Create an urgent notification
#: src/service/daemon.js:658
#, javascript-format
msgid "GSConnect: %s"
msgstr "GSConnect: %s"

#. TRANSLATORS: Share URL by SMS
#: src/service/daemon.js:808 src/service/plugins/sms.js:49
#: webextension/gettext.js:39
msgid "Send SMS"
msgstr "Invia SMS"

#: src/service/daemon.js:812
msgid "Dial Number"
msgstr "Componi Numero"

#: src/service/device.js:166
msgid "Not available"
msgstr "Non disponibile"

#. TRANSLATORS: Bluetooth address for remote device
#: src/service/device.js:170
#, javascript-format
msgid "Bluetooth device at %s"
msgstr "Dispositivo Bluetooth a %s"

#. TRANSLATORS: Label for TLS Certificate fingerprint
#.
#. Example:
#.
#. Google Pixel Fingerprint:
#. 00:00:00:00:00:00:00:00:00:00:00:00:00:00:00:00:00:00:00:00
#: src/service/device.js:188 src/service/device.js:190
#, javascript-format
msgid "%s Fingerprint:"
msgstr "%s Fingerprint:"

#: src/service/device.js:240
msgid "Laptop"
msgstr "Laptop"

#: src/service/device.js:242
msgid "Smartphone"
msgstr "Smartphone"

#: src/service/device.js:244
msgid "Tablet"
msgstr "Tablet"

#: src/service/device.js:246
msgid "Desktop"
msgstr "Desktop"

#: src/service/device.js:409
msgid "Reconnect"
msgstr "Riconnetti"

#. TRANSLATORS: eg. Pair Request from Google Pixel
#: src/service/device.js:606
#, javascript-format
msgid "Pair Request from %s"
msgstr "Richiesta di accoppiamento da %s"

#: src/service/device.js:613
msgid "Reject"
msgstr "Rifiuta"

#: src/service/device.js:618
msgid "Accept"
msgstr "Accetta"

#: src/service/plugins/battery.js:194 src/service/plugins/findmyphone.js:18
msgid "Locate"
msgstr "Localizza"

#. TRANSLATORS: eg. Google Pixel: Battery is low
#: src/service/plugins/battery.js:203
#, javascript-format
msgid "%s: Battery is low"
msgstr "%s: Batteria quasi scarica"

#. TRANSLATORS: eg. 15% remaining
#: src/service/plugins/battery.js:205
#, javascript-format
msgid "%d%% remaining"
msgstr "%d%% rimanenti"

#: src/service/plugins/clipboard.js:11
msgid "Clipboard"
msgstr "Appunti"

#: src/service/plugins/clipboard.js:17
msgid "Clipboard Push"
msgstr "Invia agli Appunti"

#: src/service/plugins/clipboard.js:25
msgid "Clipboard Pull"
msgstr "Appunti Pieni"

#: src/service/plugins/contacts.js:12
msgid "Contacts"
msgstr "Contatti"

#: src/service/plugins/findmyphone.js:12
msgid "Find My Phone"
msgstr "Trova il mio Telefono"

#: src/service/plugins/findmyphone.js:65
msgid "Locate Device"
msgstr "Localizza Dispositivo"

#: src/service/plugins/findmyphone.js:66
#, javascript-format
msgid "%s asked to locate this device"
msgstr "%s ha chiesto di localizzare questo dispositivo"

#: src/service/plugins/findmyphone.js:74
msgid "Found"
msgstr "Trovato"

#: src/service/plugins/mousepad.js:14
msgid "Mousepad"
msgstr "Mousepad"

#: src/service/plugins/mousepad.js:28 src/service/plugins/mousepad.js:578
msgid "Keyboard"
msgstr "Tastiera"

#: src/service/plugins/mousepad.js:595
msgid "Keyboard not ready"
msgstr "Tastiera non pronta"

#: src/service/plugins/mpris.js:10
msgid "MPRIS"
msgstr "MPRIS"

#: src/service/plugins/notification.js:25
msgid "Cancel Notification"
msgstr "Cancella Notifica"

#: src/service/plugins/notification.js:33
msgid "Close Notification"
msgstr "Chiudi Notifica"

#: src/service/plugins/notification.js:41
msgid "Reply Notification"
msgstr "Rispondi alla Notifica"

#: src/service/plugins/notification.js:49
msgid "Send Notification"
msgstr "Invia Notifica"

#: src/service/plugins/ping.js:11 src/service/plugins/ping.js:17
#: src/service/plugins/ping.js:46
msgid "Ping"
msgstr "Ping"

#. TRANSLATORS: An optional message accompanying a ping, rarely if ever used
#. eg. Ping: A message sent with ping
#: src/service/plugins/ping.js:53
#, javascript-format
msgid "Ping: %s"
msgstr "Ping: %s"

#: src/service/plugins/runcommand.js:12
msgid "Run Commands"
msgstr "Esegui Comandi"

#: src/service/plugins/sftp.js:12
msgid "SFTP"
msgstr "SFTP"

#: src/service/plugins/sftp.js:18
msgid "Mount"
msgstr "Monta"

#: src/service/plugins/sftp.js:26
msgid "Unmount"
msgstr "Smonta"

#: src/service/plugins/sftp.js:170
msgid "All files"
msgstr "Tutti i file"

#: src/service/plugins/sftp.js:171
msgid "Camera pictures"
msgstr "Immagini fotocamera"

#: src/service/plugins/sftp.js:333
msgid "Files"
msgstr "File"

#: src/service/plugins/share.js:12 src/service/plugins/share.js:18
msgid "Share"
msgstr "Condividi"

#: src/service/plugins/share.js:26
msgid "Share File"
msgstr "Condividi File"

#: src/service/plugins/share.js:34
msgid "Share Text"
msgstr "Condividi Testo"

#: src/service/plugins/share.js:42 src/service/ui/messaging.js:903
#: src/service/ui/messaging.js:911
msgid "Share Link"
msgstr "Condividi Collegamento"

#: src/service/plugins/share.js:131 src/service/plugins/share.js:282
msgid "Starting Transfer"
msgstr "Avvia Trasferimento"

#. TRANSLATORS: eg. Receiving 'book.pdf' from Google Pixel
#: src/service/plugins/share.js:133
#, javascript-format
msgid "Receiving \"%s\" from %s"
msgstr "Ricezione in corso di \"%s\" da %s"

#. Action Buttons
#: src/service/plugins/share.js:138 src/service/plugins/share.js:289
#: src/service/plugins/share.js:407 src/service/ui/keybindings.js:44
#: src/service/ui/service.js:121 src/service/ui/service.js:300
#: src/service/ui/settings.js:873 src/shell/donotdisturb.js:215
msgid "Cancel"
msgstr "Annulla"

#: src/service/plugins/share.js:149 src/service/plugins/share.js:303
msgid "Transfer Successful"
msgstr "Trasferimento Riuscito"

#. TRANSLATORS: eg. Received 'book.pdf' from Google Pixel
#: src/service/plugins/share.js:151
#, javascript-format
msgid "Received \"%s\" from %s"
msgstr "Ricevuto \"%s\" da %s"

#: src/service/plugins/share.js:157
msgid "Open Folder"
msgstr "Apri Cartella"

#: src/service/plugins/share.js:162
msgid "Open File"
msgstr "Apri File"

#: src/service/plugins/share.js:169 src/service/plugins/share.js:311
msgid "Transfer Failed"
msgstr "Trasferimento Fallito"

#. TRANSLATORS: eg. Failed to receive 'book.pdf' from Google Pixel
#: src/service/plugins/share.js:171
#, javascript-format
msgid "Failed to receive \"%s\" from %s"
msgstr "Ricezione fallita di \"%s\" da %s"

#: src/service/plugins/share.js:211
#, javascript-format
msgid "Text Shared By %s"
msgstr "Testo Condiviso Da %s"

#. TRANSLATORS: eg. Sending 'book.pdf' to Google Pixel
#: src/service/plugins/share.js:284
#, javascript-format
msgid "Sending \"%s\" to %s"
msgstr "Invio in corso di \"%s\" a %s"

#. TRANSLATORS: eg. Sent "book.pdf" to Google Pixel
#: src/service/plugins/share.js:305
#, javascript-format
msgid "Sent \"%s\" to %s"
msgstr "\"%s\" inviato a %s"

#. TRANSLATORS: eg. Failed to send "book.pdf" to Google Pixel
#: src/service/plugins/share.js:313
#, javascript-format
msgid "Failed to send \"%s\" to %s"
msgstr "Invio fallito di \"%s\" a %s"

#. TRANSLATORS: eg. Send files to Google Pixel
#: src/service/plugins/share.js:384
#, javascript-format
msgid "Send files to %s"
msgstr "Invia file a %s"

#. TRANSLATORS: eg. Send a link to Google Pixel
#: src/service/plugins/share.js:402
#, javascript-format
msgid "Send a link to %s"
msgstr "Invia collegamento a %s"

#: src/service/plugins/share.js:408
msgid "Send"
msgstr "Invia"

#: src/service/plugins/sms.js:12
msgid "SMS"
msgstr "SMS"

#: src/service/plugins/sms.js:33
msgid "New SMS (URI)"
msgstr "Nuovo SMS (URI)"

#: src/service/plugins/sms.js:41
msgid "Reply SMS"
msgstr "Rispondi all'SMS"

#: src/service/plugins/sms.js:57
msgid "Share SMS"
msgstr "Condividi SMS"

#: src/service/plugins/systemvolume.js:11
msgid "System Volume"
msgstr "Volume di Sistema"

#: src/service/plugins/telephony.js:21
msgid "Mute Call"
msgstr "Silenzia Chiamata"

#. Ensure we have a sender
#. TRANSLATORS: No name or phone number
#: src/service/plugins/telephony.js:155 src/service/ui/contacts.js:96
#: src/service/ui/contacts.js:350
msgid "Unknown Contact"
msgstr "Contatto Sconosciuto"

#. TRANSLATORS: The phone is ringing
#: src/service/plugins/telephony.js:172
msgid "Incoming call"
msgstr "Chiamata in arrivo"

#. TRANSLATORS: A phone call is active
#: src/service/plugins/telephony.js:187
msgid "Ongoing call"
msgstr "Chiamata in corso"

#. TRANSLATORS: All other phone number types
#: src/service/ui/contacts.js:58 src/service/ui/contacts.js:79
<<<<<<< HEAD
#, javascript-format
msgid "%s・Other"
msgstr "%s・Altro"
=======
#, fuzzy, javascript-format
msgid "%s・Other"
msgstr "Altro"
>>>>>>> ced339fc

#. TRANSLATORS: A fax number
#: src/service/ui/contacts.js:63
#, javascript-format
msgid "%s・Fax"
<<<<<<< HEAD
msgstr "%s・Fax"

#. TRANSLATORS: A work phone number
#: src/service/ui/contacts.js:67
#, javascript-format
msgid "%s・Work"
msgstr "%s・Lavoro"

#. TRANSLATORS: A mobile or cellular phone number
#: src/service/ui/contacts.js:71
#, javascript-format
msgid "%s・Mobile"
msgstr "%s・Mobile"

#. TRANSLATORS: A home phone number
#: src/service/ui/contacts.js:75
#, javascript-format
msgid "%s・Home"
msgstr "%s・Casa"

#: src/service/ui/contacts.js:203
msgid "Select a contact or number"
msgstr "Digita un numero di telefono o un nome"
=======
msgstr ""

#. TRANSLATORS: A work phone number
#: src/service/ui/contacts.js:67
#, fuzzy, javascript-format
msgid "%s・Work"
msgstr "Lavoro"

#. TRANSLATORS: A mobile or cellular phone number
#: src/service/ui/contacts.js:71
#, fuzzy, javascript-format
msgid "%s・Mobile"
msgstr "Mobile"

#. TRANSLATORS: A home phone number
#: src/service/ui/contacts.js:75
#, fuzzy, javascript-format
msgid "%s・Home"
msgstr "Casa"

#: src/service/ui/contacts.js:203
msgid "Select a contact or number"
msgstr ""
>>>>>>> ced339fc

#. TRANSLATORS: A phone number (eg. "Send to 555-5555")
#: src/service/ui/contacts.js:239 src/service/ui/contacts.js:253
#, javascript-format
msgid "Send to %s"
msgstr "Invia a %s"

#. TRANSLATORS: Title of keyboard shortcut dialog
#: src/service/ui/keybindings.js:33
msgid "Set Shortcut"
msgstr "Imposta Scorciatoia"

#. TRANSLATORS: Button to confirm the new shortcut
#: src/service/ui/keybindings.js:47
msgid "Set"
msgstr "Imposta"

#. TRANSLATORS: Summary of a keyboard shortcut function
#. Example: Enter a new shortcut to change Messaging
#: src/service/ui/keybindings.js:54
#, javascript-format
msgid "Enter a new shortcut to change <b>%s</b>"
msgstr "Inserisci una nuova scorciatoia per <b>%s</b>"

#. TRANSLATORS: Keys for cancelling (␛) or resetting (␈) a shortcut
#: src/service/ui/keybindings.js:83
msgid "Press Esc to cancel or Backspace to reset the keyboard shortcut."
msgstr "Premi ESC per annullare o Backspace per ripristinare la scorciatoia."

#. TRANSLATORS: When a keyboard shortcut is unavailable
#. Example: [Ctrl]+[S] is already being used
#: src/service/ui/keybindings.js:182
#, javascript-format
msgid "%s is already being used"
msgstr "%s già in uso"

#: src/service/ui/service.js:122
msgid "Connect"
msgstr "Connetti"

#: src/service/ui/service.js:294
msgid "Select a Device"
msgstr "Seleziona un Dispositivo"

#: src/service/ui/service.js:298
msgid "Select"
msgstr "Seleziona"

#: src/service/ui/settings.js:298
msgid "Panel"
msgstr "Pannello"

#: src/service/ui/settings.js:298
msgid "User Menu"
msgstr "Menu Utente"

#: src/service/ui/settings.js:874
msgid "Open"
msgstr "Apri"

#: src/service/ui/settings.js:931 src/service/ui/settings.js:944
msgid "On"
msgstr "On"

#: src/service/ui/settings.js:931 src/service/ui/settings.js:944
msgid "Off"
msgstr "Off"

#: src/service/ui/settings.js:1065 src/service/ui/settings.js:1131
msgid "Disabled"
msgstr "Disabilitato"

#. TRANSLATORS: Less than a minute ago
#: src/service/ui/messaging.js:93 src/service/ui/messaging.js:126
msgid "Just now"
msgstr "Proprio ora"

#. TRANSLATORS: Time duration in minutes (eg. 15 minutes)
#: src/service/ui/messaging.js:98 src/service/ui/messaging.js:130
#: src/shell/donotdisturb.js:266
#, javascript-format
msgid "%d minute"
msgid_plural "%d minutes"
msgstr[0] "%d minuto"
msgstr[1] "%d minuti"

#. TRANSLATORS: Yesterday, but less than 24 hours (eg. Yesterday · 11:29 PM)
#: src/service/ui/messaging.js:103
#, javascript-format
msgid "Yesterday・%s"
msgstr "Ieri・%s"

#: src/service/ui/messaging.js:920
msgid "New Message"
msgstr "Nuovo Messaggio"

#. TRANSLATORS: When the battery level is 100%
#: src/shell/device.js:86
msgid "Fully Charged"
msgstr "Completamente carica"

#. TRANSLATORS: When no time estimate for the battery is available
#. EXAMPLE: 42% (Estimating…)
#: src/shell/device.js:90
#, javascript-format
msgid "%d%% (Estimating…)"
msgstr "%d%% (Stima…)"

#. TRANSLATORS: Estimated time until battery is charged
#. EXAMPLE: 42% (1:15 Until Full)
#: src/shell/device.js:100
#, javascript-format
msgid "%d%% (%d∶%02d Until Full)"
msgstr "%d%% (%d∶%02d Al completamento)"

#. TRANSLATORS: Estimated time until battery is empty
#. EXAMPLE: 42% (12:15 Remaining)
#: src/shell/device.js:108
#, javascript-format
msgid "%d%% (%d∶%02d Remaining)"
msgstr "%d%% (%d∶%02d Rimanenti)"

#: src/shell/donotdisturb.js:150 src/shell/donotdisturb.js:289
msgid "Do Not Disturb"
msgstr "Non Disturbare"

#: src/shell/donotdisturb.js:156
msgid "Silence Mobile Device Notifications"
msgstr "Silenzia le notifiche del dispositivo mobile"

#: src/shell/donotdisturb.js:171
msgid "Until you turn off Do Not Disturb"
msgstr "Fino a quando non disattivi Non Disturbare"

#. TRANSLATORS: Time until change with time duration
#. EXAMPLE: Until 10:00 (2 hours)
#: src/shell/donotdisturb.js:184 src/shell/donotdisturb.js:278
#, javascript-format
msgid "Until %s (%s)"
msgstr "Fino alle %s (%s)"

#: src/shell/donotdisturb.js:216
msgid "Done"
msgstr "Fatto"

#. TRANSLATORS: Time duration in hours (eg. 2 hours)
#: src/shell/donotdisturb.js:263
#, javascript-format
msgid "One hour"
msgid_plural "%d hours"
msgstr[0] "Un'ora"
msgstr[1] "%d ore"

#. TRANSLATORS: Chrome/Firefox WebExtension description
#: webextension/gettext.js:29
msgid "Share links with GSConnect, direct to the browser or by SMS."
msgstr ""
"Condividi collegamenti con GSConnect, direttamente nel browser o via SMS."

#. TRANSLATORS: WebExtension can't connect to GSConnect
#: webextension/gettext.js:33
msgid "Service Unavailable"
msgstr "Servizio non disponibile"

#. TRANSLATORS: Open URL with the device's browser
#: webextension/gettext.js:37
msgid "Open in Browser"
msgstr "Apri nel Browser"

#~ msgid "Conversations"
#~ msgstr "Conversazioni"

#~ msgid "Sync Contacts"
#~ msgstr "Sincronizza Contatti"

#~ msgid "Sync Messages"
#~ msgstr "Sincronizza Messaggi"

#~ msgid "Connect LAN"
#~ msgstr "Collega LAN"

#~ msgid "Fax"
#~ msgstr "Fax"

#~ msgid "Remote Filesystem Error"
#~ msgstr "Errore Filesystem Remoto"

#~ msgid "%s is using an incompatible SSH library"
#~ msgstr "%s utilizza una libreria SSH incompatibile"<|MERGE_RESOLUTION|>--- conflicted
+++ resolved
@@ -8,12 +8,8 @@
 "Project-Id-Version: org.gnome.Shell.Extensions.GSConnect\n"
 "Report-Msgid-Bugs-To: \n"
 "POT-Creation-Date: 2018-11-19 11:14-0800\n"
-<<<<<<< HEAD
 "PO-Revision-Date: 2018-11-20 14:27+0100\n"
-=======
-"PO-Revision-Date: 2018-11-05 08:49+0100\n"
 "Last-Translator: Jimmy Scionti <jimmy.scionti@gmail.com>\n"
->>>>>>> ced339fc
 "Language-Team: \n"
 "Language: it\n"
 "MIME-Version: 1.0\n"
@@ -168,30 +164,18 @@
 
 #. TRANSLATORS: Change the connection type to Bluetooth
 #: data/menus.ui:34
-<<<<<<< HEAD
-=======
-#, fuzzy
->>>>>>> ced339fc
 msgid "Switch to Bluetooth"
 msgstr "Collega Bluetooth"
 
 #. TRANSLATORS: Change the connection type to TCP/IP
 #: data/menus.ui:41
 msgid "Switch to LAN"
-<<<<<<< HEAD
 msgstr "Collega LAN"
-=======
-msgstr ""
->>>>>>> ced339fc
 
 #. TRANSLATORS: View the TLS Certificate fingerprint
 #: data/menus.ui:48 src/service/ui/settings.js:612
 msgid "Encryption Info"
-<<<<<<< HEAD
 msgstr "Informazioni di Criptazione"
-=======
-msgstr ""
->>>>>>> ced339fc
 
 #. TRANSLATORS: Send a pair request to the device
 #: data/menus.ui:53 src/service/device.js:425
@@ -235,14 +219,7 @@
 msgstr "Messaggistica"
 
 #: data/messaging.ui:110
-<<<<<<< HEAD
 msgid "Select a conversation"
-msgstr "Seleziona una conversazione"
-=======
-#, fuzzy
-msgid "Select a conversation"
-msgstr "Aggiungi persone per iniziare una conversazione"
->>>>>>> ced339fc
 
 #: data/messaging.ui:188
 msgid "Device is disconnected"
@@ -334,10 +311,7 @@
 
 #. TRANSLATORS: %d is the number of devices connected
 #: src/extension.js:257
-<<<<<<< HEAD
-=======
-#, javascript-format
->>>>>>> ced339fc
+#, javascript-format
 msgid "%d Connected"
 msgid_plural "%d Connected"
 msgstr[0] "%d% Connesso"
@@ -750,21 +724,14 @@
 
 #. TRANSLATORS: All other phone number types
 #: src/service/ui/contacts.js:58 src/service/ui/contacts.js:79
-<<<<<<< HEAD
 #, javascript-format
 msgid "%s・Other"
 msgstr "%s・Altro"
-=======
-#, fuzzy, javascript-format
-msgid "%s・Other"
-msgstr "Altro"
->>>>>>> ced339fc
 
 #. TRANSLATORS: A fax number
 #: src/service/ui/contacts.js:63
 #, javascript-format
 msgid "%s・Fax"
-<<<<<<< HEAD
 msgstr "%s・Fax"
 
 #. TRANSLATORS: A work phone number
@@ -788,31 +755,6 @@
 #: src/service/ui/contacts.js:203
 msgid "Select a contact or number"
 msgstr "Digita un numero di telefono o un nome"
-=======
-msgstr ""
-
-#. TRANSLATORS: A work phone number
-#: src/service/ui/contacts.js:67
-#, fuzzy, javascript-format
-msgid "%s・Work"
-msgstr "Lavoro"
-
-#. TRANSLATORS: A mobile or cellular phone number
-#: src/service/ui/contacts.js:71
-#, fuzzy, javascript-format
-msgid "%s・Mobile"
-msgstr "Mobile"
-
-#. TRANSLATORS: A home phone number
-#: src/service/ui/contacts.js:75
-#, fuzzy, javascript-format
-msgid "%s・Home"
-msgstr "Casa"
-
-#: src/service/ui/contacts.js:203
-msgid "Select a contact or number"
-msgstr ""
->>>>>>> ced339fc
 
 #. TRANSLATORS: A phone number (eg. "Send to 555-5555")
 #: src/service/ui/contacts.js:239 src/service/ui/contacts.js:253
